--- conflicted
+++ resolved
@@ -1,14 +1,3 @@
-<<<<<<< HEAD
-#************
-# variables *
-#******************************************************************************
-# CMAKE_BUILD_TYPE
-#   possible values are Debug, Release and RelWithDebInfo
-#
-#
-
-
-=======
 #*******************************************************************************
 # GRAPHICS ORIGIN BUILDING SYSTEM                                              *
 #*******************************************************************************
@@ -33,7 +22,6 @@
 #   Boost_NO_SYSTEM_PATHS Set to ON to disable searching in locations not specified by these hint variables. Default is OFF.
 
  
->>>>>>> aeb881a0
 #**********************
 # cmake configuration *
 #*******************************************************************************
@@ -46,19 +34,11 @@
 set( Graphics-Origin_VERSION_MAJOR 1 )
 set( Graphics-Origin_VERSION_MINOR 0 )
 
-<<<<<<< HEAD
-# set the build type by default on GNU/Linux
-if( CMAKE_CXX_COMPILER_ID STREQUAL "GNU" )
-	if( NOT CMAKE_BUILD_TYPE )
-		set( CMAKE_BUILD_TYPE "Release" CACHE STRING "Choose the type of build, options are: Debug Release RelWithDebInfo." FORCE)
-	endif(NOT CMAKE_BUILD_TYPE)
-=======
 if( CMAKE_CXX_COMPILER_ID STREQUAL "GNU" )
   if( NOT CMAKE_BUILD_TYPE )
     set( CMAKE_BUILD_TYPE "Release" 
       CACHE STRING "Choose the type of build, options are: Debug Release RelWithDebInfo." FORCE)
   endif(NOT CMAKE_BUILD_TYPE)
->>>>>>> aeb881a0
 endif()
 
 #****************************
