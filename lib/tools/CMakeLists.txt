file( 
  GLOB_RECURSE
  HEADER_FILES
  "${GO_HEADERS_IN_DIR}/graphics-origin/tools/*.h")
	
file(
  GLOB_RECURSE
  SOURCE_FILES
  "${GO_SOURCES_IN_DIR}/tools/*.cc")
  
add_go_lib( tools ${SOURCE_FILES} ${HEADER_FILES} )
<<<<<<< HEAD
set_go_lib_properties( tools ${Boost_LIBRARIES} )	
=======
set_go_lib_properties( tools ${Boost_LIBRARIES} ${OpenCL_LIBRARIES} )	
>>>>>>> aeb881a0

install( TARGETS graphics_origin_tools
  CONFIGURATIONS Debug
  DESTINATION lib/debug )
  
install( TARGETS graphics_origin_tools
  CONFIGURATIONS Release
<<<<<<< HEAD
  DESTINATION lib/release )  

install( TARGETS graphics_origin_tools
  CONFIGURATIONS RelWithDebInfo
  DESTINATION lib/relwithdebinfo )  
=======
  DESTINATION lib/release )   
>>>>>>> aeb881a0
<|MERGE_RESOLUTION|>--- conflicted
+++ resolved
@@ -9,11 +9,7 @@
   "${GO_SOURCES_IN_DIR}/tools/*.cc")
   
 add_go_lib( tools ${SOURCE_FILES} ${HEADER_FILES} )
-<<<<<<< HEAD
-set_go_lib_properties( tools ${Boost_LIBRARIES} )	
-=======
 set_go_lib_properties( tools ${Boost_LIBRARIES} ${OpenCL_LIBRARIES} )	
->>>>>>> aeb881a0
 
 install( TARGETS graphics_origin_tools
   CONFIGURATIONS Debug
@@ -21,12 +17,4 @@
   
 install( TARGETS graphics_origin_tools
   CONFIGURATIONS Release
-<<<<<<< HEAD
-  DESTINATION lib/release )  
-
-install( TARGETS graphics_origin_tools
-  CONFIGURATIONS RelWithDebInfo
-  DESTINATION lib/relwithdebinfo )  
-=======
-  DESTINATION lib/release )   
->>>>>>> aeb881a0
+  DESTINATION lib/release )   